/* Copyright (c) 2015 ARM Limited
 *
 * Licensed under the Apache License, Version 2.0 (the "License");
 * you may not use this file except in compliance with the License.
 * You may obtain a copy of the License at
 *
 *     http://www.apache.org/licenses/LICENSE-2.0
 *
 * Unless required by applicable law or agreed to in writing, software
 * distributed under the License is distributed on an "AS IS" BASIS,
 * WITHOUT WARRANTIES OR CONDITIONS OF ANY KIND, either express or implied.
 * See the License for the specific language governing permissions and
 * limitations under the License.
 *
 * @section DESCRIPTION
 *
 * Parser for the AT command syntax
 *
 */

#include "ATParser.h"
#include "mbed_debug.h"


// getc/putc handling with timeouts
int ATParser::putc(char c)
{
    Timer timer;
    timer.start();

    while (true) {
        if (_serial->writeable()) {
            return _serial->putc(c);
        }
        if (timer.read_ms() > _timeout) {
            return -1;
        }
    }
}

int ATParser::getc()
{
    Timer timer;
    timer.start();

    while (true) {
        if (_serial->readable()) {
            return _serial->getc();
        }
        if (timer.read_ms() > _timeout) {
            return -1;
        }
    }
}

void ATParser::flush()
{
    while (_serial->readable()) {
        _serial->getc();
    }
}


// read/write handling with timeouts
int ATParser::write(const char *data, int size)
{
    int i = 0;
    for ( ; i < size; i++) {
        if (putc(data[i]) < 0) {
            return -1;
        }
    }
    return i;
}

int ATParser::read(char *data, int size)
{
    int i = 0;
    for ( ; i < size; i++) {
        int c = getc();
        if (c < 0) {
            return -1;
        }
        data[i] = c;
    }
    return i;
}


// printf/scanf handling
int ATParser::vprintf(const char *format, va_list args)
{
    if (vsprintf(_buffer, format, args) < 0) {
        return false;
    }
    int i = 0;
    for ( ; _buffer[i]; i++) {
        if (putc(_buffer[i]) < 0) {
            return -1;
        }
    }
    return i;
}

int ATParser::vscanf(const char *format, va_list args)
{
    // Since format is const, we need to copy it into our buffer to
    // add the line's null terminator and clobber value-matches with asterisks.
    //
    // We just use the beginning of the buffer to avoid unnecessary allocations.
    int i = 0;
    int offset = 0;

    while (format[i]) {
        if (format[i] == '%' && format[i+1] != '%' && format[i+1] != '*') {
            _buffer[offset++] = '%';
            _buffer[offset++] = '*';
            i++;
        } else {
            _buffer[offset++] = format[i++];
        }
    }

    // Scanf has very poor support for catching errors
    // fortunately, we can abuse the %n specifier to determine
    // if the entire string was matched.
    _buffer[offset++] = '%';
    _buffer[offset++] = 'n';
    _buffer[offset++] = 0;

    // To workaround scanf's lack of error reporting, we actually
    // make two passes. One checks the validity with the modified
    // format string that only stores the matched characters (%n).
    // The other reads in the actual matched values.
    //
    // We keep trying the match until we succeed or some other error
    // derails us.
    int j = 0;

    while (true) {
        // Ran out of space
        if (j+1 >= _buffer_size - offset) {
            return false;
        }
        // Receive next character
        int c = getc();
        if (c < 0) {
            return -1;
        }
        _buffer[offset + j++] = c;
        _buffer[offset + j] = 0;

        // Check for match
        int count = -1;
        sscanf(_buffer+offset, _buffer, &count);

        // We only succeed if all characters in the response are matched
        // and we are at the end of the response
        if ((count == j) && (format[i-1] == (const char)c)) {
            // Store the found results
            vsscanf(_buffer+offset, format, args);
            return j;
        }
    }
}


// Command parsing with line handling
bool ATParser::vsend(const char *command, va_list args)
{
    // Create and send command
    if (vsprintf(_buffer, command, args) < 0) {
        return false;
    }
    for (int i = 0; _buffer[i]; i++) {
        if (putc(_buffer[i]) < 0) {
            return false;
        }
    }

<<<<<<< HEAD
    // Finish with command line delimiter
    for (int i = 0; _cmd_delimiter[i]; i++) {
        if (putc(_cmd_delimiter[i]) < 0) {
=======
    // Finish with newline
    for (int i = 0; _send_delimiter[i]; i++) {
        if (putc(_send_delimiter[i]) < 0) {
>>>>>>> ce59d645
            return false;
        }
    }

    debug_if(dbg_on, "AT> %s\r\n", _buffer);
    return true;
}

bool ATParser::vrecv(const char *response, va_list args)
{
<<<<<<< HEAD
restart:
=======
vrecv_start:
>>>>>>> ce59d645
    // Iterate through each line in the expected response
    while (response[0]) {
        // Since response is const, we need to copy it into our buffer to
        // add the line's null terminator and clobber value-matches with asterisks.
        //
        // We just use the beginning of the buffer to avoid unnecessary allocations.
        int i = 0;
        int offset = 0;

        while (response[i]) {
            if (memcmp(&response[i+1-_recv_delim_size], _recv_delimiter, _recv_delim_size) == 0) {
                i++;
                break;
            } else if (response[i] == '%' && response[i+1] != '%' && response[i+1] != '*') {
                _buffer[offset++] = '%';
                _buffer[offset++] = '*';
                i++;
            } else {
                _buffer[offset++] = response[i++];
            }
        }

        // Scanf has very poor support for catching errors
        // fortunately, we can abuse the %n specifier to determine
        // if the entire string was matched.
        _buffer[offset++] = '%';
        _buffer[offset++] = 'n';
        _buffer[offset++] = 0;

        // To workaround scanf's lack of error reporting, we actually
        // make two passes. One checks the validity with the modified
        // format string that only stores the matched characters (%n).
        // The other reads in the actual matched values.
        //
        // We keep trying the match until we succeed or some other error
        // derails us.
        int j = 0;

        while (true) {
            // Receive next character
            int c = getc();
            if (c < 0) {
                return false;
            }
            _buffer[offset + j++] = c;
            _buffer[offset + j] = 0;

            // Check for oob data
            for (unsigned int k = 0; k < _oobs.size(); k++) {
                if (j == (int)_oobs[k].len && memcmp(
                        _oobs[k].prefix, _buffer+offset, _oobs[k].len) == 0) {
                    debug_if(dbg_on, "AT! %s\r\n", _oobs[k].prefix);
                    _oobs[k].cb();

                    // oob may have corrupted non-reentrant buffer,
<<<<<<< HEAD
                    // so we need to set it up again
                    goto restart;
=======
                    // so we need to set it up again.
                    // Use goto to save stack usage rather than a
                    // recursive approach.
                    goto vrecv_start;
>>>>>>> ce59d645
                }
            }

            // Check for match
            int count = -1;
            sscanf(_buffer+offset, _buffer, &count);

            // We only succeed if all characters in the response are matched
            // and we are at the end of the response
            if ((count == j) && (response[i-1] == (const char)c)) {
                debug_if(dbg_on, "AT= %s\r\n", _buffer+offset);
                // Reuse the front end of the buffer
                memcpy(_buffer, response, i);
                _buffer[i] = 0;

                // Store the found results
                vsscanf(_buffer+offset, _buffer, args);

                // Jump to next line and continue parsing
                response += i;
                break;
            }

            // Clear the buffer when we hit a newline or ran out of space
            // running out of space usually means we ran into binary data
<<<<<<< HEAD
            if (((j+1) >= (_buffer_size - offset)) ||
                (strcmp(&_buffer[offset + j-_delim_size], _delimiter) == 0)) {
=======
            if (j+1 >= _buffer_size - offset ||
                strcmp(&_buffer[offset + j-_recv_delim_size], _recv_delimiter) == 0) {
>>>>>>> ce59d645

                debug_if(dbg_on, "AT< %s", _buffer+offset);
                j = 0;
            }
        }
    }

    return true;
}


// Mapping to vararg functions
int ATParser::printf(const char *format, ...)
{
    va_list args;
    va_start(args, format);
    int res = vprintf(format, args);
    va_end(args);
    return res;
}

int ATParser::scanf(const char *format, ...)
{
    va_list args;
    va_start(args, format);
    int res = vscanf(format, args);
    va_end(args);
    return res;
}

bool ATParser::send(const char *command, ...)
{
    va_list args;
    va_start(args, command);
    bool res = vsend(command, args);
    va_end(args);
    return res;
}

bool ATParser::recv(const char *response, ...)
{
    va_list args;
    va_start(args, response);
    bool res = vrecv(response, args);
    va_end(args);
    return res;
}


// oob registration
void ATParser::oob(const char *prefix, Callback<void()> cb)
{
    struct oob oob;
    oob.len = strlen(prefix);
    oob.prefix = prefix;
    oob.cb = cb;
    _oobs.push_back(oob);
}<|MERGE_RESOLUTION|>--- conflicted
+++ resolved
@@ -178,15 +178,9 @@
         }
     }
 
-<<<<<<< HEAD
-    // Finish with command line delimiter
-    for (int i = 0; _cmd_delimiter[i]; i++) {
-        if (putc(_cmd_delimiter[i]) < 0) {
-=======
     // Finish with newline
     for (int i = 0; _send_delimiter[i]; i++) {
         if (putc(_send_delimiter[i]) < 0) {
->>>>>>> ce59d645
             return false;
         }
     }
@@ -197,11 +191,7 @@
 
 bool ATParser::vrecv(const char *response, va_list args)
 {
-<<<<<<< HEAD
-restart:
-=======
 vrecv_start:
->>>>>>> ce59d645
     // Iterate through each line in the expected response
     while (response[0]) {
         // Since response is const, we need to copy it into our buffer to
@@ -257,15 +247,10 @@
                     _oobs[k].cb();
 
                     // oob may have corrupted non-reentrant buffer,
-<<<<<<< HEAD
-                    // so we need to set it up again
-                    goto restart;
-=======
                     // so we need to set it up again.
                     // Use goto to save stack usage rather than a
                     // recursive approach.
                     goto vrecv_start;
->>>>>>> ce59d645
                 }
             }
 
@@ -291,13 +276,8 @@
 
             // Clear the buffer when we hit a newline or ran out of space
             // running out of space usually means we ran into binary data
-<<<<<<< HEAD
-            if (((j+1) >= (_buffer_size - offset)) ||
-                (strcmp(&_buffer[offset + j-_delim_size], _delimiter) == 0)) {
-=======
             if (j+1 >= _buffer_size - offset ||
                 strcmp(&_buffer[offset + j-_recv_delim_size], _recv_delimiter) == 0) {
->>>>>>> ce59d645
 
                 debug_if(dbg_on, "AT< %s", _buffer+offset);
                 j = 0;
